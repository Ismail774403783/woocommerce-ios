--- conflicted
+++ resolved
@@ -11,11 +11,7 @@
 app_identifier "com.automattic.woocommerce"
 
 # Make sure to update these keys for a new version
-<<<<<<< HEAD
-app_version "1.7.1"
-=======
 app_version "1.8"
->>>>>>> 0b38a4a5
 
 privacy_url({
   'default' => 'https://automattic.com/privacy/',
