--- conflicted
+++ resolved
@@ -592,12 +592,9 @@
 				CE1EC8D720B75FBA009762BF /* order-1112.json in Resources */,
 				B559EBAF20A0BF8F00836CD4 /* README.md in Resources */,
 				CEE005F82077C9690079161F /* order-list.json in Resources */,
-<<<<<<< HEAD
+				B5D1AFB420BC445A00DB0E8C /* Images.xcassets in Resources */,
 				CEE005FC2077CA030079161F /* order-949.json in Resources */,
 				CE1EC8CF20B6FD53009762BF /* FootnoteView.xib in Resources */,
-=======
-				B5D1AFB420BC445A00DB0E8C /* Images.xcassets in Resources */,
->>>>>>> 3e870d67
 				CEE005F62076C4040079161F /* Orders.storyboard in Resources */,
 				CE855367209BA6A700938BDC /* ShowHideSectionFooter.xib in Resources */,
 				CE1EC8D920B75FF7009762BF /* order-1107.json in Resources */,
@@ -613,11 +610,8 @@
 				CE1EC8C620B46819009762BF /* PaymentTableViewCell.xib in Resources */,
 				B56DB3CF2049BFAA00D4AA8E /* Main.storyboard in Resources */,
 				CE1EC8DF20B76651009762BF /* order-notes-1044.json in Resources */,
-<<<<<<< HEAD
 				CEE005FA2077C9C00079161F /* order-925.json in Resources */,
 				CE1EC8C820B478B6009762BF /* TwoColumnLabelView.xib in Resources */,
-=======
->>>>>>> 3e870d67
 				CE855365209BA6A700938BDC /* CustomerInfoTableViewCell.xib in Resources */,
 			);
 			runOnlyForDeploymentPostprocessing = 0;
