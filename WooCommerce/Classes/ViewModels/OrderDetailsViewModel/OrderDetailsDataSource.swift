import Foundation
import UIKit
import Yosemite


/// The main file for Order Details data.
///
final class OrderDetailsDataSource: NSObject {
    private(set) var order: Order
    private let currencyFormatter = CurrencyFormatter()
    private let couponLines: [OrderCouponLine]?

    /// Haptic Feedback!
    ///
    private let hapticGenerator = UINotificationFeedbackGenerator()

    /// Sections to be rendered
    ///
    private(set) var sections = [Section]()

    /// Is this order processing?
    ///
    private var isProcessingPayment: Bool {
        return order.statusKey == OrderStatusEnum.processing.rawValue
    }

    /// Is the shipment tracking plugin available?
    ///
    var trackingIsReachable: Bool = false

    /// Anything above 999.99 or below -999.99 should display a truncated amount
    ///
    var totalFriendlyString: String? {
        return currencyFormatter.formatHumanReadableAmount(order.total, with: order.currency, roundSmallNumbers: false) ?? String()
    }

    /// For example, #560 Pamela Nguyen
    ///
    var summaryTitle: String? {
        if let billingAddress = order.billingAddress {
            return "#\(order.number) \(billingAddress.firstName) \(billingAddress.lastName)"
        }
        return "#\(order.number)"
    }

    /// For example, Oct 1, 2019 at 2:31 PM
    ///
    private var summaryDateCreated: String {
        return order.dateModified.relativelyFormattedUpdateString
    }

    /// Closure to be executed when the cell was tapped.
    ///
    var onCellAction: ((CellActionType, IndexPath?) -> Void)?

    /// Closure to be executed when the UI needs to be reloaded.
    ///
    var onUIReloadRequired: (() -> Void)?

    /// Order shipment tracking list
    ///
    var orderTracking: [ShipmentTracking] {
        return resultsControllers.orderTracking
    }

    /// Order statuses list
    ///
    var currentSiteStatuses: [OrderStatus] {
        return resultsControllers.currentSiteStatuses
    }

    /// Products from an Order
    ///
    var products: [Product] {
        return resultsControllers.products
    }

    /// Refunds on an Order
    ///
    var refunds: [Refund] {
        return resultsControllers.refunds
    }

    /// Shipping Lines from an Order
    ///
    private var shippingLines: [ShippingLine] {
        return order.shippingLines
    }

    /// First Shipping method from an order
    ///
    private var shippingMethod: String {
        return shippingLines.first?.methodTitle ?? String()
    }

    /// All the items inside an order
    private var items: [OrderItem] {
        return order.items
    }

    /// All the condensed refunds in an order
    ///
    var condensedRefunds: [OrderRefundCondensed] {
        return order.refunds
    }

    /// Notes of an Order
    ///
    var orderNotes: [OrderNote] = [] {
        didSet {
            orderNotesSections = computeOrderNotesSections()
        }
    }

    /// Note of customer about the order
    private var customerNote: String {
        return order.customerNote ?? String()
    }

    /// Computed Notes of an Order with note sections
    ///
    private var orderNotesSections: [NoteSection] = []

    private lazy var resultsControllers: OrderDetailsResultsControllers = {
        return OrderDetailsResultsControllers(order: self.order)
    }()

    private lazy var orderNoteAsyncDictionary: AsyncDictionary<Int, String> = {
        return AsyncDictionary()
    }()

    init(order: Order) {
        self.order = order
        self.couponLines = order.coupons
        super.init()
    }

    func update(order: Order) {
        self.order = order
    }

    func configureResultsControllers(onReload: @escaping () -> Void) {
        resultsControllers.configureResultsControllers(onReload: onReload)
    }
}


// MARK: - Conformance to UITableViewDataSource
extension OrderDetailsDataSource: UITableViewDataSource {
    func numberOfSections(in tableView: UITableView) -> Int {
        return sections.count
    }

    func tableView(_ tableView: UITableView, numberOfRowsInSection section: Int) -> Int {
        return sections[section].rows.count
    }

    func tableView(_ tableView: UITableView, cellForRowAt indexPath: IndexPath) -> UITableViewCell {
        let row = sections[indexPath.section].rows[indexPath.row]
        let cell = tableView.dequeueReusableCell(withIdentifier: row.reuseIdentifier, for: indexPath)
        configure(cell, for: row, at: indexPath)
        return cell
    }
}


// MARK: - Support for UITableViewDelegate
extension OrderDetailsDataSource {
    func viewForHeaderInSection(_ section: Int, tableView: UITableView) -> UIView? {
        guard let leftText = sections[section].title else {
            return nil
        }

        let headerID = TwoColumnSectionHeaderView.reuseIdentifier
        guard let headerView = tableView.dequeueReusableHeaderFooterView(withIdentifier: headerID) as? TwoColumnSectionHeaderView else {
            fatalError()
        }

        headerView.leftText = leftText
        headerView.rightText = sections[section].rightTitle

        return headerView
    }
}

// MARK: - Support for UITableViewDataSource
private extension OrderDetailsDataSource {
    func configure(_ cell: UITableViewCell, for row: Row, at indexPath: IndexPath) {
        switch cell {
        case let cell as WooBasicTableViewCell where row == .details:
            configureDetails(cell: cell)
        case let cell as CustomerInfoTableViewCell where row == .shippingAddress:
            configureShippingAddress(cell: cell)
        case let cell as CustomerNoteTableViewCell where row == .customerNote:
            configureCustomerNote(cell: cell)
        case let cell as CustomerNoteTableViewCell where row == .shippingMethod:
            configureShippingMethod(cell: cell)
        case let cell as WooBasicTableViewCell where row == .billingDetail:
            configureBillingDetail(cell: cell)
        case let cell as TopLeftImageTableViewCell where row == .shippingNotice:
            configureShippingNotice(cell: cell)
        case let cell as LeftImageTableViewCell where row == .addOrderNote:
            configureNewNote(cell: cell)
        case let cell as OrderNoteHeaderTableViewCell:
            configureOrderNoteHeader(cell: cell, at: indexPath)
        case let cell as OrderNoteTableViewCell:
            configureOrderNote(cell: cell, at: indexPath)
        case let cell as PaymentTableViewCell:
            configurePayment(cell: cell)
        case let cell as TwoColumnHeadlineFootnoteTableViewCell where row == .customerPaid:
            configureCustomerPaid(cell: cell)
        case let cell as TwoColumnHeadlineFootnoteTableViewCell where row == .refund:
            configureRefund(cell: cell, at: indexPath)
        case let cell as TwoColumnHeadlineFootnoteTableViewCell where row == .netAmount:
            configureNetAmount(cell: cell)
        case let cell as ProductDetailsTableViewCell:
            configureOrderItem(cell: cell, at: indexPath)
        case let cell as FulfillButtonTableViewCell:
            configureFulfillmentButton(cell: cell)
        case let cell as OrderTrackingTableViewCell:
            configureTracking(cell: cell, at: indexPath)
        case let cell as LeftImageTableViewCell where row == .trackingAdd:
            configureNewTracking(cell: cell)
        case let cell as SummaryTableViewCell:
            configureSummary(cell: cell)
        default:
            fatalError("Unidentified customer info row type")
        }
    }

    private func configureCustomerNote(cell: CustomerNoteTableViewCell) {
        cell.headline = Title.customerNote
        let localizedBody = String.localizedStringWithFormat(
            NSLocalizedString("“%@”",
                              comment: "Customer note, wrapped in quotes"),
            customerNote)
        cell.body = localizedBody
        cell.selectionStyle = .none
    }

    private func configureBillingDetail(cell: WooBasicTableViewCell) {
        cell.bodyLabel?.text = Footer.showBilling
        cell.bodyLabel?.applyBodyStyle()
        cell.accessoryType = .disclosureIndicator
        cell.selectionStyle = .default

        cell.accessibilityTraits = .button
        cell.accessibilityLabel = NSLocalizedString(
            "View Billing Information",
            comment: "Accessibility label for the 'View Billing Information' button"
        )

        cell.accessibilityHint = NSLocalizedString(
            "Show the billing details for this order.",
            comment: "VoiceOver accessibility hint, informing the user that the button can be used to view billing information."
        )
    }

    private func configureShippingNotice(cell: TopLeftImageTableViewCell) {
        let cellTextContent = NSLocalizedString(
            "This order is using extensions to calculate shipping. The shipping methods shown might be incomplete.",
            comment: "Shipping notice row label when there is more than one shipping method")
        cell.imageView?.image = Icons.shippingNoticeIcon
        cell.textLabel?.text = cellTextContent
        cell.selectionStyle = .none

        cell.accessibilityTraits = .staticText
        cell.accessibilityLabel = NSLocalizedString(
            "This order is using extensions to calculate shipping. The shipping methods shown might be incomplete.",
            comment: "Accessibility label for the Shipping notice")
        cell.accessibilityHint = NSLocalizedString("Shipping notice about the order",
                                                    comment: "VoiceOver accessibility label for the shipping notice about the order")
    }

    private func configureNewNote(cell: LeftImageTableViewCell) {
        cell.leftImage = Icons.addNoteIcon
        cell.labelText = Titles.addNoteText

        cell.accessibilityTraits = .button
        cell.accessibilityLabel = NSLocalizedString(
            "Add a note",
            comment: "Accessibility label for the 'Add a note' button"
        )

        cell.accessibilityHint = NSLocalizedString(
            "Composes a new order note.",
            comment: "VoiceOver accessibility hint, informing the user that the button can be used to create a new order note."
        )
    }

    private func configureOrderNoteHeader(cell: OrderNoteHeaderTableViewCell, at indexPath: IndexPath) {
        guard let noteHeader = noteHeader(at: indexPath) else {
            return
        }

        cell.dateCreated = noteHeader.toString(dateStyle: .medium, timeStyle: .none)
    }

    private func configureOrderNote(cell: OrderNoteTableViewCell, at indexPath: IndexPath) {
        guard let note = note(at: indexPath) else {
            return
        }

        cell.isSystemAuthor = note.isSystemAuthor
        cell.isCustomerNote = note.isCustomerNote
        cell.author = note.author
        cell.dateCreated = note.dateCreated.toString(dateStyle: .none, timeStyle: .short)
        cell.contents = orderNoteAsyncDictionary.value(forKey: note.noteID)
    }

    private func configurePayment(cell: PaymentTableViewCell) {
        let paymentViewModel = OrderPaymentDetailsViewModel(order: order)
        cell.configure(with: paymentViewModel)
    }

    private func configureCustomerPaid(cell: TwoColumnHeadlineFootnoteTableViewCell) {
        let paymentViewModel = OrderPaymentDetailsViewModel(order: order)
        cell.leftText = Titles.paidByCustomer
        cell.rightText = paymentViewModel.paymentTotal
        cell.updateFootnoteText(paymentViewModel.paymentSummary)
    }

    private func configureDetails(cell: WooBasicTableViewCell) {
        cell.bodyLabel?.text = Titles.productDetails
        cell.bodyLabel?.applyBodyStyle()
        cell.accessoryImage = nil
        cell.accessoryType = .disclosureIndicator
        cell.selectionStyle = .default
    }

    private func configureRefund(cell: TwoColumnHeadlineFootnoteTableViewCell, at indexPath: IndexPath) {
        // TODO-thuy: create a `lookUpCondensedRefunds()` method and show why minus two rows.
        let condensedRefund = condensedRefunds[indexPath.row - 2] // TODO-thuy: minus two should be constants
        let refund = lookUpRefund(by: condensedRefund.refundID)
        let paymentViewModel = OrderPaymentDetailsViewModel(order: order, refund: refund)
        cell.leftText = Titles.refunded
        cell.rightText = paymentViewModel.refundAmount
        cell.updateFootnoteAttributedText(paymentViewModel.refundSummary)
    }

    private func configureNetAmount(cell: TwoColumnHeadlineFootnoteTableViewCell) {
        let paymentViewModel = OrderPaymentDetailsViewModel(order: order)

        cell.leftText = Titles.netAmount
<<<<<<< HEAD
        cell.rightText = paymentViewModel.netAmount
        cell.toggleFootnote()
=======
        cell.hideFootnote()
>>>>>>> e3206362
    }

    private func configureOrderItem(cell: ProductDetailsTableViewCell, at indexPath: IndexPath) {
        let item = items[indexPath.row]
        let product = lookUpProduct(by: item.productID)
        let itemViewModel = OrderItemViewModel(item: item, currency: order.currency, product: product)
        cell.selectionStyle = .default
        cell.configure(item: itemViewModel)
    }

    private func configureFulfillmentButton(cell: FulfillButtonTableViewCell) {
        cell.fulfillButton.setTitle(Titles.fulfillTitle, for: .normal)
        cell.onFullfillTouchUp = { [weak self] in
            self?.onCellAction?(.fulfill, nil)
        }
    }

    private func configureTracking(cell: OrderTrackingTableViewCell, at indexPath: IndexPath) {
        guard let tracking = orderTracking(at: indexPath) else {
            return
        }

        cell.topText = tracking.trackingProvider
        cell.middleText = tracking.trackingNumber

        cell.onEllipsisTouchUp = { [weak self] in
            self?.onCellAction?(.tracking, indexPath)
        }

        if let dateShipped = tracking.dateShipped?.toString(dateStyle: .long, timeStyle: .none) {
            cell.bottomText = String.localizedStringWithFormat(
                NSLocalizedString("Shipped %@",
                                  comment: "Date an item was shipped"),
                dateShipped)
        } else {
            cell.bottomText = NSLocalizedString("Not shipped yet",
                                                comment: "Order details > tracking. " +
                " This is where the shipping date would normally display.")
        }
    }

    private func configureNewTracking(cell: LeftImageTableViewCell) {
        let cellTextContent = NSLocalizedString("Add Tracking", comment: "Add Tracking row label")
        cell.leftImage = .addOutlineImage
        cell.labelText = cellTextContent

        cell.accessibilityTraits = .button
        cell.accessibilityLabel = NSLocalizedString(
            "Add a tracking",
            comment: "Accessibility label for the 'Add a tracking' button"
        )

        cell.accessibilityHint = NSLocalizedString(
            "Adds tracking to an order.",
            comment: "VoiceOver accessibility hint, informing the user that the button can be used to add tracking to an order. Should end with a period."
        )
    }

    private func configureShippingAddress(cell: CustomerInfoTableViewCell) {
        let shippingAddress = order.shippingAddress

        cell.title = NSLocalizedString("Shipping details", comment: "Shipping title for customer info cell")
        cell.name = shippingAddress?.fullNameWithCompany
        cell.address = shippingAddress?.formattedPostalAddress ??
            NSLocalizedString(
                "No address specified.",
                comment: "Order details > customer info > shipping details. This is where the address would normally display."
        )
    }

    private func configureShippingMethod(cell: CustomerNoteTableViewCell) {
        cell.headline = NSLocalizedString("Shipping Method",
                                          comment: "Shipping method title for customer info cell")
        cell.body = shippingMethod
        cell.selectionStyle = .none
    }

    private func configureSummary(cell: SummaryTableViewCell) {
        cell.title = summaryTitle
        cell.dateCreated = summaryDateCreated
        cell.onEditTouchUp = { [weak self] in
            self?.onCellAction?(.summary, nil)
        }


        let status = lookUpOrderStatus(for: order)?.status ?? OrderStatusEnum(rawValue: order.statusKey)
        let statusName = lookUpOrderStatus(for: order)?.name ?? order.statusKey
        let presentation = SummaryTableViewCellPresentation(status: status, statusName: statusName)

        cell.display(presentation: presentation)
    }
}


// MARK: - Lookup orders and statuses
extension OrderDetailsDataSource {
    func lookUpOrderStatus(for order: Order) -> OrderStatus? {
        return currentSiteStatuses.filter({$0.slug == order.statusKey}).first
    }

    func lookUpProduct(by productID: Int) -> Product? {
        return products.filter({ $0.productID == productID }).first
    }

    func lookUpRefund(by refundID: Int) -> Refund? {
        return refunds.filter({ $0.refundID == refundID }).first
    }

    func isMultiShippingLinesAvailable(for order: Order) -> Bool {
        return shippingLines.count > 1
    }
}


// MARK: - Sections
extension OrderDetailsDataSource {
    /// Setup: Sections
    ///
    /// CustomerInformation Behavior:
    /// When: Customer Note == nil          >>> Hide Customer Note
    /// When: Shipping == nil               >>> Display: Shipping = "No address specified"
    ///
    func reloadSections() {
        let summary = Section(row: .summary)

        let shippingNotice: Section? = {
            //Hide the shipping method warning if order contains only virtual products or if the order contains only one shipping method
            if isMultiShippingLinesAvailable(for: order) == false {
                return nil
            }

            return Section(title: nil, rightTitle: nil, footer: nil, rows: [.shippingNotice])
        }()

        let products: Section? = {
            guard items.isEmpty == false else {
                return nil
            }

            var rows: [Row] = Array(repeating: .orderItem, count: items.count)
            if isProcessingPayment {
                rows.append(.fulfillButton)
            } else {
                rows.append(.details)
            }

            return Section(title: Title.product, rightTitle: Title.quantity, rows: rows)
        }()

        let customerInformation: Section = {
            var rows: [Row] = []

            if customerNote.isEmpty == false {
                rows.append(.customerNote)
            }
            if order.shippingAddress != nil {
                rows.append(.shippingAddress)
            }
            if shippingLines.count > 0 {
                rows.append(.shippingMethod)
            }
            rows.append(.billingDetail)

            return Section(title: Title.information, rows: rows)
        }()

        let payment: Section = {
            var rows: [Row] = [.payment, .customerPaid]

            if ServiceLocator.featureFlagService.isFeatureFlagEnabled(. refunds) {
                if order.refunds.count > 0 {
                    let refunds = Array<Row>(repeating: .refund, count: order.refunds.count)
                    rows.append(contentsOf: refunds)
                    rows.append(.netAmount)
                }
            }

            return Section(title: Title.payment, rows: rows)
        }()

        let tracking: Section? = {
            guard orderTracking.count > 0 else {
                return nil
            }

            let rows: [Row] = Array(repeating: .tracking, count: orderTracking.count)
            return Section(title: Title.tracking, rows: rows)
        }()

        let addTracking: Section? = {
            // Hide the section if the shipment
            // tracking plugin is not installed
            guard trackingIsReachable else {
                return nil
            }

            let title = orderTracking.count == 0 ? NSLocalizedString("Optional Tracking Information", comment: "") : nil
            let row = Row.trackingAdd

            return Section(title: title, rightTitle: nil, rows: [row])
        }()

        let notes: Section = {
            let rows = [.addOrderNote] + orderNotesSections.map {$0.row}
            return Section(title: Title.notes, rows: rows)
        }()

        sections = [summary, shippingNotice, products, customerInformation, payment, tracking, addTracking, notes].compactMap { $0 }
        updateOrderNoteAsyncDictionary(orderNotes: orderNotes)
    }

    private func updateOrderNoteAsyncDictionary(orderNotes: [OrderNote]) {
        orderNoteAsyncDictionary.clear()
        for orderNote in orderNotes {
            let calculation = { () -> (String) in
                return orderNote.note.strippedHTML
            }
            let onSet = { [weak self] (note: String?) -> () in
                guard note != nil else {
                    return
                }
                self?.onUIReloadRequired?()
            }
            orderNoteAsyncDictionary.calculate(forKey: orderNote.noteID,
                                               operation: calculation,
                                               onCompletion: onSet)
        }
    }

    func rowAtIndexPath(_ indexPath: IndexPath) -> Row {
        return sections[indexPath.section].rows[indexPath.row]
    }

    func noteHeader(at indexPath: IndexPath) -> Date? {
        // We need to subtract 1 here because the first order note row is the "Add Order" cell
        let noteHeaderIndex = indexPath.row - 1
        guard orderNotesSections.indices.contains(noteHeaderIndex) else {
            return nil
        }

        return orderNotesSections[noteHeaderIndex].date
    }

    func note(at indexPath: IndexPath) -> OrderNote? {
        // We need to subtract 1 here because the first order note row is the "Add Order" cell
        let noteIndex = indexPath.row - 1
        guard orderNotesSections.indices.contains(noteIndex) else {
            return nil
        }

        return orderNotesSections[noteIndex].orderNote
    }

    func orderTracking(at indexPath: IndexPath) -> ShipmentTracking? {
        let orderIndex = indexPath.row
        guard orderTracking.indices.contains(orderIndex) else {
            return nil
        }

        return orderTracking[orderIndex]
    }

    /// Sends the provided Row's text data to the pasteboard
    ///
    /// - Parameter indexPath: IndexPath to copy text data from
    ///
    func copyText(at indexPath: IndexPath) {
        let row = rowAtIndexPath(indexPath)

        switch row {
        case .shippingAddress:
            sendToPasteboard(order.shippingAddress?.fullNameWithCompanyAndAddress)
        case .tracking:
            sendToPasteboard(orderTracking(at: indexPath)?.trackingNumber, includeTrailingNewline: false)
        default:
            break // We only send text to the pasteboard from the address rows right meow
        }
    }

    /// Sends the provided text to the general pasteboard and triggers a success haptic. If the text param
    /// is nil, nothing is sent to the pasteboard.
    ///
    /// - Parameter
    ///   - text: string value to send to the pasteboard
    ///   - includeTrailingNewline: If true, insert a trailing newline; defaults to true
    ///
    func sendToPasteboard(_ text: String?, includeTrailingNewline: Bool = true) {
        guard var text = text, text.isEmpty == false else {
            return
        }

        if includeTrailingNewline {
            text += "\n"
        }

        UIPasteboard.general.string = text
        hapticGenerator.notificationOccurred(.success)
    }

    /// Checks if copying the row data at the provided indexPath is allowed
    ///
    /// - Parameter indexPath: index path of the row to check
    /// - Returns: true is copying is allowed, false otherwise
    ///
    func checkIfCopyingIsAllowed(for indexPath: IndexPath) -> Bool {
        let row = rowAtIndexPath(indexPath)
        switch row {
        case .shippingAddress:
            if let _ = order.shippingAddress {
                return true
            }
        case .tracking:
            if orderTracking(at: indexPath)?.trackingNumber.isEmpty == false {
                return true
            }
        default:
            break
        }

        return false
    }

    func computeOrderNotesSections() -> [NoteSection] {
        var sections: [NoteSection] = []

        for order in orderNotes {
            if sections.contains(where: { (section) -> Bool in
                return Calendar.current.isDate(section.date, inSameDayAs: order.dateCreated) && section.row == .orderNoteHeader
            }) {
                let orderToAppend = NoteSection(row: .orderNote, date: order.dateCreated, orderNote: order)
                sections.append(orderToAppend)
            }
            else {
                let sectionToAppend = NoteSection(row: .orderNoteHeader, date: order.dateCreated, orderNote: order)
                let orderToAppend = NoteSection(row: .orderNote, date: order.dateCreated, orderNote: order)
                sections.append(contentsOf: [sectionToAppend, orderToAppend])
            }
        }

        return sections
    }
}


// MARK: - Constants
extension OrderDetailsDataSource {
    enum Titles {
        static let productDetails = NSLocalizedString("Details",
                                                      comment: "The row label to tap for a detailed product list")
        static let fulfillTitle = NSLocalizedString("Begin Fulfillment",
                                                    comment: "Begin fulfill order button title")
        static let addNoteText = NSLocalizedString("Add a note",
                                                   comment: "Button text for adding a new order note")
        static let paidByCustomer = NSLocalizedString("Paid By Customer",
                                                      comment: "The title for the customer payment cell")
        static let refunded = NSLocalizedString("Refunded",
                                                comment: "The title for the refunded amount cell")
        static let netAmount = NSLocalizedString("Net", comment: "The title for the net amount paid cell")
    }

    enum Icons {
        static let addNoteIcon = UIImage.addOutlineImage
        static let shippingNoticeIcon = UIImage.noticeImage
    }

    enum Title {
        static let product = NSLocalizedString("Product", comment: "Product section title")
        static let quantity = NSLocalizedString("Qty", comment: "Quantity abbreviation for section title")
        static let tracking = NSLocalizedString("Tracking", comment: "Order tracking section title")
        static let customerNote = NSLocalizedString("Customer Provided Note", comment: "Customer note section title")
        static let information = NSLocalizedString("Customer", comment: "Customer info section title")
        static let payment = NSLocalizedString("Payment", comment: "Payment section title")
        static let notes = NSLocalizedString("Order Notes", comment: "Order notes section title")
    }

    enum Footer {
        static let showBilling = NSLocalizedString("View Billing Information",
                                                   comment: "Button on bottom of Customer's information to show the billing details")
    }

    struct Section {
        let title: String?
        let rightTitle: String?
        let footer: String?
        let rows: [Row]

        init(title: String? = nil, rightTitle: String? = nil, footer: String? = nil, rows: [Row]) {
            self.title = title
            self.rightTitle = rightTitle
            self.footer = footer
            self.rows = rows
        }

        init(title: String? = nil, rightTitle: String? = nil, footer: String? = nil, row: Row) {
            self.init(title: title, rightTitle: rightTitle, footer: footer, rows: [row])
        }
    }

    struct NoteSection {
        let row: Row
        let date: Date
        let orderNote: OrderNote

        init(row: Row, date: Date, orderNote: OrderNote) {
            self.row = row
            self.date = date
            self.orderNote = orderNote
        }
    }

    /// Rows listed in the order they appear on screen
    ///
    enum Row {
        case summary
        case orderItem
        case fulfillButton
        case details
        case customerNote
        case shippingAddress
        case shippingMethod
        case billingDetail
        case payment
        case customerPaid
        case refund
        case netAmount
        case tracking
        case trackingAdd
        case shippingNotice
        case addOrderNote
        case orderNoteHeader
        case orderNote

        var reuseIdentifier: String {
            switch self {
            case .summary:
                return SummaryTableViewCell.reuseIdentifier
            case .orderItem:
                return ProductDetailsTableViewCell.reuseIdentifier
            case .fulfillButton:
                return FulfillButtonTableViewCell.reuseIdentifier
            case .details:
                return WooBasicTableViewCell.reuseIdentifier
            case .customerNote:
                return CustomerNoteTableViewCell.reuseIdentifier
            case .shippingAddress:
                return CustomerInfoTableViewCell.reuseIdentifier
            case .shippingMethod:
                return CustomerNoteTableViewCell.reuseIdentifier
            case .billingDetail:
                return WooBasicTableViewCell.reuseIdentifier
            case .payment:
                return PaymentTableViewCell.reuseIdentifier
            case .customerPaid:
                return TwoColumnHeadlineFootnoteTableViewCell.reuseIdentifier
            case .refund:
                return TwoColumnHeadlineFootnoteTableViewCell.reuseIdentifier
            case .netAmount:
                return TwoColumnHeadlineFootnoteTableViewCell.reuseIdentifier
            case .tracking:
                return OrderTrackingTableViewCell.reuseIdentifier
            case .trackingAdd:
                return LeftImageTableViewCell.reuseIdentifier
            case .shippingNotice:
                return TopLeftImageTableViewCell.reuseIdentifier
            case .addOrderNote:
                return LeftImageTableViewCell.reuseIdentifier
            case .orderNoteHeader:
                return OrderNoteHeaderTableViewCell.reuseIdentifier
            case .orderNote:
                return OrderNoteTableViewCell.reuseIdentifier
            }
        }
    }

    enum CellActionType {
        case fulfill
        case tracking
        case summary
    }
}<|MERGE_RESOLUTION|>--- conflicted
+++ resolved
@@ -342,12 +342,7 @@
         let paymentViewModel = OrderPaymentDetailsViewModel(order: order)
 
         cell.leftText = Titles.netAmount
-<<<<<<< HEAD
-        cell.rightText = paymentViewModel.netAmount
-        cell.toggleFootnote()
-=======
         cell.hideFootnote()
->>>>>>> e3206362
     }
 
     private func configureOrderItem(cell: ProductDetailsTableViewCell, at indexPath: IndexPath) {
