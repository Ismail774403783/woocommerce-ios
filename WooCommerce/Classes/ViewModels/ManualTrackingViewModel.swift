--- conflicted
+++ resolved
@@ -140,16 +140,10 @@
     let isCustom: Bool = false
 
     init(order: Order) {
-<<<<<<< HEAD
         self.order = order
-=======
-        self.siteID = order.siteID
-        self.orderID = order.orderID
-        self.orderStatus = order.statusKey
 
         loadSelectedShipmentProvider()
     }
-
 }
 
 
@@ -161,7 +155,7 @@
             return
         }
 
-        let siteID = self.siteID
+        let siteID = order.siteID
 
         let action = AppSettingsAction.addTrackingProvider(siteID: siteID, providerName: shipmentProvider.name) { error in
             guard let error = error else {
@@ -175,7 +169,7 @@
     }
 
     func loadSelectedShipmentProvider() {
-        let siteID = self.siteID
+        let siteID = order.siteID
 
         let action = AppSettingsAction.loadTrackingProvider(siteID: siteID) { [weak self] (provider, providerGroup, error) in
             guard let error = error else {
@@ -188,7 +182,6 @@
         }
 
         StoresManager.shared.dispatch(action)
->>>>>>> 1f45f162
     }
 }
 
