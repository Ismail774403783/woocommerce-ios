--- conflicted
+++ resolved
@@ -28,13 +28,8 @@
                                             <rect key="frame" x="0.0" y="0.0" width="342" height="85.5"/>
                                             <autoresizingMask key="autoresizingMask"/>
                                             <subviews>
-<<<<<<< HEAD
-                                                <label opaque="NO" userInteractionEnabled="NO" contentMode="left" horizontalHuggingPriority="240" verticalHuggingPriority="260" text="#00 First Last" lineBreakMode="tailTruncation" numberOfLines="0" baselineAdjustment="alignBaselines" adjustsFontSizeToFit="NO" translatesAutoresizingMaskIntoConstraints="NO" id="i5N-V7-lzR">
-                                                    <rect key="frame" x="16" y="16" width="228" height="17"/>
-=======
                                                 <label opaque="NO" userInteractionEnabled="NO" contentMode="left" horizontalHuggingPriority="240" verticalHuggingPriority="260" text="#00 First Last" textAlignment="natural" lineBreakMode="tailTruncation" numberOfLines="0" baselineAdjustment="alignBaselines" adjustsFontSizeToFit="NO" translatesAutoresizingMaskIntoConstraints="NO" id="i5N-V7-lzR">
                                                     <rect key="frame" x="16" y="16" width="229" height="20.5"/>
->>>>>>> b101a648
                                                     <fontDescription key="fontDescription" type="system" pointSize="17"/>
                                                     <nil key="textColor"/>
                                                     <nil key="highlightedColor"/>
