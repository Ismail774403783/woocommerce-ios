--- conflicted
+++ resolved
@@ -75,17 +75,11 @@
         titleLabel.textInsets = Constants.newOrdersTitleLabelInsets
         descriptionLabel.applyBodyStyle()
         descriptionLabel.textInsets = Constants.newOrdersDescriptionLabelInsets
-<<<<<<< HEAD
         descriptionLabel.text = NSLocalizedString(
             "Review, prepare, and ship these pending orders",
             comment: "Description text used on the UI element displayed when a user has pending orders to process."
         )
-        chevronImageView.image = UIImage.chevronImage
-=======
-        descriptionLabel.text = NSLocalizedString("Review, prepare, and ship these pending orders",
-                                                  comment: "Description text used on the UI element displayed when a user has pending orders to process.")
         chevronImageView.image = UIImage.chevronImage.imageFlippedForRightToLeftLayoutDirection()
->>>>>>> 96428235
     }
 }
 
