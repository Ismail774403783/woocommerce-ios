import Foundation
import UIKit

// Mockup Entities
// Ref.: http://woocommerce.github.io/woocommerce-rest-api-docs/#orders
// Ref.: https://github.com/wordpress-mobile/WordPress-FluxC-Android/blob/d05fbb9f1b252c6b6704a5b6ff6723ec990b307e/plugins/woocommerce/src/main/kotlin/org/wordpress/android/fluxc/model/WCOrderModel.kt

// MARK: -
//
struct Order: Decodable {
    let identifier: Int
    let number: String
    let statusString: String
    let status: OrderStatus
    var customer: Customer?
    let dateCreatedString: String
    let dateUpdatedString: String
    let shippingAddress: Address
    let billingAddress: Address
    let items: [OrderItem]
    let currency: String
    let total: String
    let notes: [OrderNote]?
    let customerID: Int
    let customerNote: String?
    let couponLines: [CouponLine]?
    let discountTotal: String
    let shippingTotal: String
    let totalTax: String
    let paymentMethod: String
    let paymentMethodTitle: String

    init(identifier: Int, number: String, statusString: String, status: OrderStatus, customer: Customer?, dateCreatedString: String, dateUpdatedString: String, shippingAddress: Address, billingAddress: Address, items: [OrderItem], currency: String, total: String, notes: [OrderNote]?, customerID: Int, customerNote: String?, couponLines: [CouponLine]?, discountTotal: String, shippingTotal: String, totalTax: String, paymentMethod: String, paymentMethodTitle: String) {
        self.identifier = identifier
        self.number = number
        self.statusString = statusString
        self.status = status
        self.customer = customer
        self.dateCreatedString = dateCreatedString
        self.dateUpdatedString = dateUpdatedString
        self.shippingAddress = shippingAddress
        self.billingAddress = billingAddress
        self.items = items
        self.currency = currency
        self.total = total
        self.notes = notes
        self.customerID = customerID
        self.customerNote = customerNote
        self.couponLines = couponLines
        self.discountTotal = discountTotal
        self.shippingTotal = shippingTotal
        self.totalTax = totalTax
        self.paymentMethod = paymentMethod
        self.paymentMethodTitle = paymentMethodTitle
    }

    init(from decoder: Decoder) throws {
        let container = try decoder.container(keyedBy: OrderStructKeys.self)
        let identifier = try container.decode(Int.self, forKey: .identifier)
        let number = try container.decode(String.self, forKey: .number)
        let statusString = try container.decode(String.self, forKey: .statusString)
        let status = OrderStatus(rawValue: statusString)
        let customer = try container.decodeIfPresent(Customer.self, forKey: .customer)
        let dateCreatedString = try container.decode(String.self, forKey: .dateCreatedString)
        let dateUpdatedString = try container.decode(String.self, forKey: .dateUpdatedString)
        let shippingAddress = try container.decode(Address.self, forKey: .shippingAddress)
        let billingAddress = try container.decode(Address.self, forKey: .billingAddress)
        let items = try container.decode([OrderItem].self, forKey: .orderItems)
        let currency = try container.decode(String.self, forKey: .currency)
        let total = try container.decode(String.self, forKey: .total)
        let notes = try container.decodeIfPresent([OrderNote].self, forKey: .notes)
        let customerID = try container.decode(Int.self, forKey: .customerID)
        let customerNote = try container.decode(String.self, forKey: .customerNote)
        let couponLines = try container.decodeIfPresent([CouponLine].self, forKey: .couponLines)
        let discountTotal = try container.decode(String.self, forKey: .discountTotal)
        let shippingTotal = try container.decode(String.self, forKey: .shippingTotal)
        let totalTax = try container.decode(String.self, forKey: .totalTax)
        let paymentMethod = try container.decode(String.self, forKey: .paymentMethod)
        let paymentMethodTitle = try container.decode(String.self, forKey: .paymentMethodTitle)

        self.init(identifier: identifier, number: number, statusString: statusString, status: status, customer: customer, dateCreatedString: dateCreatedString, dateUpdatedString: dateUpdatedString, shippingAddress: shippingAddress, billingAddress: billingAddress, items: items, currency: currency, total: total, notes: notes, customerID: customerID, customerNote: customerNote, couponLines: couponLines, discountTotal: discountTotal, shippingTotal: shippingTotal, totalTax: totalTax, paymentMethod: paymentMethod, paymentMethodTitle: paymentMethodTitle)
    }

    var currencySymbol: String {
        let locale = NSLocale(localeIdentifier: self.currency)
        return locale.displayName(forKey: .currencySymbol, value: self.currency) ?? String()
    }

    enum OrderStructKeys: String, CodingKey {
        case identifier = "id"
        case number = "number"
        case statusString = "status"
        case customer = "customer"
        case customerID = "customer_id"
        case dateCreatedString = "date_created"
        case dateUpdatedString = "date_modified"
        case shippingAddress = "shipping"
        case billingAddress = "billing"
        case orderItems = "line_items"
        case currency = "currency"
        case total = "total"
        case customerNote = "customer_note"
        case notes = "notes"
        case couponLines = "coupon_lines"
        case discountTotal = "discount_total"
        case shippingTotal = "shipping_total"
        case totalTax = "total_tax"
        case paymentMethod = "payment_method"
        case paymentMethodTitle = "payment_method_title"
    }

    var dateCreated: Date {
        // TODO: use WordPressShared date helpers to convert dateCreatedString into a Date
        return Date()
    }

    var subtotal: String {
<<<<<<< HEAD
        var subtotalList = [Double]()
        for item in items {
            subtotalList.append(Double(item.subtotal)!)
        }
        let reduced = subtotalList.reduce(0, +)
        return String(format: "%.2f", reduced)
=======
        let subtotal = items.reduce(0.0) { (output, item) in
            let itemSubtotal = Double(item.subtotal) ?? 0.0
            return output + itemSubtotal
        }

        return String(format: "%.2f", subtotal)
>>>>>>> c2fc6dcb
    }
}

// MARK: -
//
enum OrderStatus {
    case pending
    case processing
    case onHold
    case failed
    case canceled
    case completed
    case refunded
    case custom(String)

    var description: String {
        switch self {
            case .pending:
                return NSLocalizedString("Pending", comment: "display order status to user")
            case .processing:
                return NSLocalizedString("Processing", comment: "display order status to user")
            case .onHold:
                return NSLocalizedString("On Hold", comment: "display order status to user")
            case .failed:
                return NSLocalizedString("Failed", comment: "display order status to user")
            case .canceled:
                return NSLocalizedString("Canceled", comment: "display order status to user")
            case .completed:
                return NSLocalizedString("Completed", comment: "display order status to user")
            case .refunded:
                return NSLocalizedString("Refunded", comment: "display order status to user")
            case .custom(let payload):
                return NSLocalizedString("\(payload)", comment: "display custom order status to user")
        }
    }

    init(rawValue: String) {
        switch rawValue {
        case Keys.pending:
            self = .pending
        case Keys.processing:
            self = .processing
        case Keys.onHold:
            self = .onHold
        case Keys.failed:
            self = .failed
        case Keys.cancelled:
            self = .canceled
        case Keys.completed:
            self = .completed
        case Keys.refunded:
            self = .refunded
        default:
            self = .custom(rawValue)
        }
    }

    private enum Keys {
        static let pending = "pending"
        static let processing = "processing"
        static let onHold = "on-hold"
        static let failed =  "failed"
        static let cancelled = "cancelled"
        static let completed = "completed"
        static let refunded = "refunded"
    }
}

extension OrderStatus {
    static var allOrderStatuses: [OrderStatus] {
        return [.pending, .processing, .onHold, .failed, .canceled, .completed, .refunded, .custom(NSLocalizedString("Custom", comment: "Title for button that catches all custom labels and displays them on the order list"))]
    }
    static var allOrderStatusDescriptions: [String] {
        return allOrderStatuses.map { $0.description }
    }
    var backgroundColor: UIColor {
        switch self {
        case .processing:
            fallthrough
        case .pending:
            return StyleManager.statusSuccessColor
        case .failed:
            fallthrough
        case .refunded:
            return StyleManager.statusDangerColor
        case .completed:
            return StyleManager.statusPrimaryColor
        case .onHold:
            fallthrough
        case .canceled:
            fallthrough
        case .custom:
            fallthrough
        default:
            return StyleManager.statusNotIdentifiedColor
        }
    }
    var borderColor: CGColor {
        switch self {
        case .processing:
            fallthrough
        case .pending:
            return StyleManager.statusSuccessBoldColor.cgColor
        case .failed:
            fallthrough
        case .refunded:
            return StyleManager.statusDangerBoldColor.cgColor
        case .completed:
            return StyleManager.statusPrimaryBoldColor.cgColor
        case .onHold:
            fallthrough
        case .canceled:
            fallthrough
        case .custom:
            fallthrough
        default:
            return StyleManager.statusNotIdentifiedBoldColor.cgColor
        }
    }
}

func ==(lhs: OrderStatus, rhs: OrderStatus) -> Bool {
    return lhs.description == rhs.description
}

// MARK: -
//
struct OrderItem {
    let lineItemID: Int
    let name: String
    let productID: Int
    let quantity: Int
    let sku: String
    let subtotal: String
    let subtotalTax: String
    let taxClass: String
    let total: String
    let totalTax: String
    let variationID: Int

    init(lineItemID: Int, name: String, productID: Int, quantity: Int, sku: String, subtotal: String, subtotalTax: String, taxClass: String, total: String, totalTax: String, variationID: Int) {
        self.lineItemID = lineItemID
        self.name = name
        self.productID = productID
        self.quantity = quantity
        self.sku = sku
        self.subtotal = subtotal
        self.subtotalTax = subtotalTax
        self.taxClass = taxClass
        self.total = total
        self.totalTax = totalTax
        self.variationID = variationID
    }
}

extension OrderItem : Decodable {
    enum OrderItemStructKeys: String, CodingKey {
        case lineItemID = "id"
        case name = "name"
        case productID = "product_id"
        case quantity = "quantity"
        case sku = "sku"
        case subtotal = "subtotal"
        case subtotalTax = "subtotal_tax"
        case taxClass = "tax_class"
        case total = "total"
        case totalTax = "total_tax"
        case variationID = "variation_id"
    }

    init(from decoder: Decoder) throws {
        let container = try decoder.container(keyedBy: OrderItemStructKeys.self)

        let lineItemID = try container.decode(Int.self, forKey: .lineItemID)
        let name = try container.decode(String.self, forKey: .name)
        let productID = try container.decode(Int.self, forKey: .productID)
        let quantity = try container.decode(Int.self, forKey: .quantity)
        let sku = try container.decode(String.self, forKey: .sku)
        let subtotal = try container.decode(String.self, forKey: .subtotal)
        let subtotalTax = try container.decode(String.self, forKey: .subtotalTax)
        let taxClass = try container.decode(String.self, forKey: .taxClass)
        let total = try container.decode(String.self, forKey: .total)
        let totalTax = try container.decode(String.self, forKey: .totalTax)
        let variationID = try container.decode(Int.self, forKey: .variationID)

        self.init(lineItemID: lineItemID, name: name, productID: productID, quantity: quantity, sku: sku, subtotal: subtotal, subtotalTax: subtotalTax, taxClass: taxClass, total: total, totalTax: totalTax, variationID: variationID)
    }
}


// MARK: -
//
struct OrderNote: Decodable {
    let date: Date?
    let contents: String?
    let visibleToCustomers: Bool?

    init(date: Date?, contents: String?, visibleToCustomers: Bool?) {
        self.date = date
        self.contents = contents
        self.visibleToCustomers = visibleToCustomers
    }
}


// MARK: -
//
struct Address {
    let firstName: String
    let lastName: String
    let company: String?
    let address1: String
    let address2: String?
    let city: String
    let state: String
    let postcode: String
    let country: String
    let phone: String?
    let email: String?

    init(firstName: String, lastName: String, company: String?, address1: String, address2: String?, city: String, state: String, postcode: String, country: String, phone: String?, email: String?) {
        self.firstName = firstName
        self.lastName = lastName
        self.company = company
        self.address1 = address1
        self.address2 = address2
        self.city = city
        self.state = state
        self.postcode = postcode
        self.country = country
        self.phone = phone
        self.email = email
    }
}

extension Address: Decodable {
    enum AddressStructKeys: String, CodingKey {
        case firstName = "first_name"
        case lastName = "last_name"
        case company = "company"
        case address1 = "address_1"
        case address2 = "address_2"
        case city = "city"
        case state = "state"
        case postcode = "postcode"
        case country = "country"
        case phone = "phone"
        case email = "email"
    }

    init(from decoder: Decoder) throws {
        let container = try decoder.container(keyedBy: AddressStructKeys.self)

        let firstName = try container.decode(String.self, forKey: .firstName)
        let lastName = try container.decode(String.self, forKey: .lastName)
        let company = try container.decodeIfPresent(String.self, forKey: .company)
        let address1 = try container.decode(String.self, forKey: .address1)
        let address2 = try container.decodeIfPresent(String.self, forKey: .address2)
        let city = try container.decode(String.self, forKey: .city)
        let state = try container.decode(String.self, forKey: .state)
        let postcode = try container.decode(String.self, forKey: .postcode)
        let country = try container.decode(String.self, forKey: .country)
        let phone = try container.decodeIfPresent(String.self, forKey: .phone)
        let email = try container.decodeIfPresent(String.self, forKey: .email)

        self.init(firstName: firstName, lastName: lastName, company: company, address1: address1, address2: address2, city: city, state: state, postcode: postcode, country: country, phone: phone, email: email)
    }
}

//
//
struct Customer {
    let identifier: Int
    let firstName: String
    let lastName: String
    let email: String?
    let phone: String?
    let billingAddress: Address?
    let shippingAddress: Address?
    let note: String?

    init(identifier: Int, firstName: String, lastName: String, email: String?, phone: String?, billingAddress: Address?, shippingAddress: Address?, note: String?) {
        self.identifier = identifier
        self.firstName = firstName
        self.lastName = lastName
        self.email = email
        self.phone = phone
        self.billingAddress = billingAddress
        self.shippingAddress = shippingAddress
        self.note = note
    }
}

extension Customer: Decodable {
    enum CustomerStructKeys: String, CodingKey {
        case identifier = "id"
        case firstName = "first_name"
        case lastName = "last_name"
        case email = "billing.email"
        case phone = "billing.phone"
        case billingAddress = "billing"
        case shippingAddress = "shipping"
        case note = "customer_note"
    }

    init(from decoder: Decoder) throws {
        let container = try decoder.container(keyedBy: CustomerStructKeys.self)
        let identifier: Int = try container.decode(Int.self, forKey: .identifier)
        let firstName: String = try container.decode(String.self, forKey: .firstName)
        let lastName: String = try container.decode(String.self, forKey: .lastName)
        let billingAddress: Address = try container.decode(Address.self, forKey: .billingAddress)
        let shippingAddress: Address = try container.decode(Address.self, forKey: .shippingAddress)
        let email: String? = try container.decodeIfPresent(String.self, forKey: .email)
        let phone: String? = try container.decodeIfPresent(String.self, forKey: .phone)
        let note: String? = try container.decode(String.self, forKey: .note)

        self.init(identifier: identifier, firstName: firstName, lastName: lastName, email: email, phone: phone, billingAddress: billingAddress, shippingAddress: shippingAddress, note: note)
    }
}

struct CouponLine: Decodable {
    let id: Int
    let code: String

    init(id: Int, code: String) {
        self.id = id
        self.code = code
    }

    enum CouponLineStructKeys: String, CodingKey {
        case id = "id"
        case code = "code"
    }

    init(from decoder: Decoder) throws {
        let container = try decoder.container(keyedBy: CouponLineStructKeys.self)
        let id = try container.decode(Int.self, forKey: .id)
        let code = try container.decode(String.self, forKey: .code)

        self.init(id: id, code: code)
    }
}<|MERGE_RESOLUTION|>--- conflicted
+++ resolved
@@ -115,21 +115,12 @@
     }
 
     var subtotal: String {
-<<<<<<< HEAD
-        var subtotalList = [Double]()
-        for item in items {
-            subtotalList.append(Double(item.subtotal)!)
-        }
-        let reduced = subtotalList.reduce(0, +)
-        return String(format: "%.2f", reduced)
-=======
         let subtotal = items.reduce(0.0) { (output, item) in
             let itemSubtotal = Double(item.subtotal) ?? 0.0
             return output + itemSubtotal
         }
 
         return String(format: "%.2f", subtotal)
->>>>>>> c2fc6dcb
     }
 }
 
