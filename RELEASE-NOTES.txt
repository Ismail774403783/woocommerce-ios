2.7
-----
<<<<<<< HEAD
- bugfix: the App Logs shouldn't be editable, only copy / paste.
=======
- bugfix: Reviews were not localized.
- bugfix: Product Details page was displaying the Price in the wrong currency.
>>>>>>> 1c8b82fa
 
2.6
-----
- bugfix: 9+ orders in the orders badge text is now easier to read
- bugfix: Keep those sign-in bugs coming! We tracked down and fixed a `Log in with Jetpack` issue, where users with a Byte Order Mark in their `wp-config.php` file were returning error responses during API requests. These users would see their store listed in the sign-in screen, but were unable to tap the Continue button.
- bugfix: prevents a potential edge case where the login screen could be dismissed in a future version of iOS.
- bugfix: While tuning up the behind-the-scenes for Order Detail screens, we accidentally lost the ability to automatically download any missing product images. Product image downloads restored!

2.5
-----
- bugfix: on certain devices, pulling down to refresh on Order Details screen used to result in weird UI with misplaced labels. Should be fixed in this release.
- Enhancement: Display a badge in the bottom tab, overlapping the Orders icon, to indicate the number of orders processing.
- Enhancement: The Notifications tab has been replaced by Reviews 

2.4
-----
- New feature: in Order Details > Shipment Tracking, a new action is added to the "more" action menu for copying tracking number.
- Enhancement: updated the footer in Settings to inform users that we're hiring.
- bugfix & improvement: when Jetpack site stats module is turned off or when user has no permission to view site stats, the generic error toast is not shown to the user anymore. Additionally, the visitors stats UI is shown/hidden when the Jetpack module is activated/deactivated respectively.

2.3
-----
- Improvement: improved Dynamic Type support in the body of the notification in the Notifications tab.

2.2
-----
- improvement: opting out of Tracks syncs with WordPress.com
 
2.1
-----
- improvement: improved support for RTL languages in the Dashboard
- enhancement: You can now view product images on orders. Tapping on Products in Orders will present a view-only version of the Product's Details.
 
2.0
-----
- bugfix: dates in the Order Details screen are now localised.
- improvement: improved support for larger font sizes in the login screen
 
1.9
-----
- bugfix: fixes "Unable to load content" error message when attempting to get Top Performers content.
- new feature: You can now manually add shipment tracking to an Order. This feature is for users who have the [Shipment Tracking plugin](https://woocommerce.com/products/shipment-tracking) installed.
- bugfix: fixes Store Picker: some users are unable to continue after logging in.
- bugfix: fixes a crash when the network connection is slow
 
1.8
-----

1.7.1
-----
- Fixed a bug where Order List did not load for some users.
- update: this app supports iOS 12.0 and up.
- improvement: improved support for large text sizes.
- bugfix: fixes Order List not loading for some users.
- bugfix: fixes "Unable to load content" error message when attempting to get Top Performers content.
 
1.7
-----
- improvement: you can now log in using a site address.

1.6
-----
- improvement: Tracking numbers can now be copied to the pasteboard from the order details screen.

1.5
-----
- bugfix: Sometimes Settings would style all the options like "Log Out". No longer happens now.
- bugfix: order status refreshes upon pull-to-refresh in Order Details
- bugfix: payment status label background color showing up beyond rounded border
- improvement: change top performers text from "Total Product Order" to "Total orders" for clarity
- bugfix: fixed an issue on the order details screen where the shipment tracking dates were incorrect

1.4
-----
- bugfix: fix a crash happening on log out
- new feature: Add shipment tracking to Order Details screen
- improvement: The store switcher now allows you to go back to the previous screen without logging you out
- improvement: Custom order status labels are now supported! Instead of just displaying the order status slug and capitalizing the slug, the custom order status label will now be fetched from the server and properly displayed.
- improvement: Filtering by custom order status now supported!
- new feature: You can now manually change the status of an order on the order details screen
- bugfix: correctly flips chevron on Dashboard > New Orders, to support RTL languages.
- bugfix: fixed an issue on the order details screen where the shipment tracking dates were incorrect

1.3
-----
- bugfix: Allows for decimal quantities which some extensions have
- new feature: quick site select. Navigate to Settings > select row with store website.
- improvement: Updated the colors of the bars in the charts for better readability
- improvement: Present an error message with an option to retry when adding a note to an order fails
- improvement: Present an error message with an option to retry when fulfilling an order fails
- bugfix: Log out of the current account right after selecting "Try another account" in store picker
- improvement: Use the store name for the title of the view in "My store" tab
- improvement: Add an alert to let the user know about our new store switcher
- improvement: Display Address in Order Details screen unless every field is empty<|MERGE_RESOLUTION|>--- conflicted
+++ resolved
@@ -1,11 +1,8 @@
 2.7
 -----
-<<<<<<< HEAD
 - bugfix: the App Logs shouldn't be editable, only copy / paste.
-=======
 - bugfix: Reviews were not localized.
 - bugfix: Product Details page was displaying the Price in the wrong currency.
->>>>>>> 1c8b82fa
  
 2.6
 -----
