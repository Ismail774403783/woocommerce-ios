import Foundation
import Networking
import Storage



// MARK: - AccountStore
//
public class AccountStore: Store {

    /// Registers for supported Actions.
    ///
    override public func registerSupportedActions(in dispatcher: Dispatcher) {
        dispatcher.register(processor: self, for: AccountAction.self)
    }

    /// Receives and executes Actions.
    ///
    override public func onAction(_ action: Action) {
        guard let action = action as? AccountAction else {
            assertionFailure("AccountStore received an unsupported action")
            return
        }

        switch action {
        case .synchronizeAccount(let onCompletion):
            synchronizeAccount(onCompletion: onCompletion)
<<<<<<< HEAD
        case .synchronizeSites(let onCompletion):
            synchronizeSites(onCompletion: onCompletion)
=======
        case .loadAccount(let userID, let onCompletion):
            loadAccount(userID: userID, onCompletion: onCompletion)
>>>>>>> a3212402
        }
    }
}


// MARK: - Services!
//
private extension AccountStore {

    /// Synchronizes the WordPress.com account associated with the Network's Auth Token.
    ///
    func synchronizeAccount(onCompletion: @escaping (Account?, Error?) -> Void) {
        let remote = AccountRemote(network: network)

        remote.loadAccount { [weak self] (account, error) in
            guard let account = account else {
                onCompletion(nil, error)
                return
            }

            self?.upsertStoredAccount(readOnlyAccount: account)
            onCompletion(account, nil)
        }
    }

<<<<<<< HEAD
    /// Synchronizes the WordPress.com sites associated with the Network's Auth Token.
    ///
    func synchronizeSites(onCompletion: @escaping (Error?) -> Void) {
        let remote = AccountRemote(network: network)

        remote.loadSites { [weak self]  (sites, error) in
            guard let sites = sites else {
                onCompletion(error)
                return
            }

            self?.upsertStoredSites(readOnlySites: sites)
            onCompletion(nil)
        }
=======
    /// Loads the Account associated with the specified userID (if any!).
    ///
    func loadAccount(userID: Int, onCompletion: @escaping (Account?) -> Void) {
        let account = loadStoredAccount(userId: userID)?.toReadOnly()
        onCompletion(account)
>>>>>>> a3212402
    }
}


// MARK: - Persistance
//
extension AccountStore {

    /// Updates (OR Inserts) the specified ReadOnly Account Entity into the Storage Layer.
    ///
    func upsertStoredAccount(readOnlyAccount: Networking.Account) {
        assert(Thread.isMainThread)

        let storage = storageManager.viewStorage
        let storageAccount = storage.loadAccount(userId: readOnlyAccount.userID) ?? storage.insertNewObject(ofType: Storage.Account.self)

        storageAccount.update(with: readOnlyAccount)
        storage.saveIfNeeded()
    }

    /// Updates (OR Inserts) the specified ReadOnly Site Entities into the Storage Layer.
    ///
    func upsertStoredSites(readOnlySites: [Networking.Site]) {
        assert(Thread.isMainThread)

        let storage = storageManager.viewStorage

        for readOnlySite in readOnlySites {
            let storageSite = storage.loadSite(siteID: readOnlySite.siteID) ?? storage.insertNewObject(ofType: Storage.Site.self)
            storageSite.update(with: readOnlySite)
        }

        storage.saveIfNeeded()
    }
}<|MERGE_RESOLUTION|>--- conflicted
+++ resolved
@@ -23,15 +23,12 @@
         }
 
         switch action {
+        case .loadAccount(let userID, let onCompletion):
+            loadAccount(userID: userID, onCompletion: onCompletion)
         case .synchronizeAccount(let onCompletion):
             synchronizeAccount(onCompletion: onCompletion)
-<<<<<<< HEAD
         case .synchronizeSites(let onCompletion):
             synchronizeSites(onCompletion: onCompletion)
-=======
-        case .loadAccount(let userID, let onCompletion):
-            loadAccount(userID: userID, onCompletion: onCompletion)
->>>>>>> a3212402
         }
     }
 }
@@ -57,7 +54,6 @@
         }
     }
 
-<<<<<<< HEAD
     /// Synchronizes the WordPress.com sites associated with the Network's Auth Token.
     ///
     func synchronizeSites(onCompletion: @escaping (Error?) -> Void) {
@@ -72,13 +68,13 @@
             self?.upsertStoredSites(readOnlySites: sites)
             onCompletion(nil)
         }
-=======
+    }
+
     /// Loads the Account associated with the specified userID (if any!).
     ///
     func loadAccount(userID: Int, onCompletion: @escaping (Account?) -> Void) {
-        let account = loadStoredAccount(userId: userID)?.toReadOnly()
+        let account = storageManager.viewStorage.loadAccount(userId: userID)?.toReadOnly()
         onCompletion(account)
->>>>>>> a3212402
     }
 }
 
